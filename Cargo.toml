[workspace]
resolver = "2"
members = [
<<<<<<< HEAD
    "capable/sys",
    "capable/sys/types",
    "core/ffi/types",
=======
    "core/sys/types",
>>>>>>> 73ed8463
    "core/build",
    "crypto/sys/types",
    "crypto/sys",
    "panic/abort",
    "quote_verify",
    "service/sys",
    "service/sys/types",
    "trts/sys",
    "urts",
    "urts/sys",
    "urts/sys/types",
]
exclude = [
    "test_enclave",
]

[profile.dev]
opt-level = 0
rpath = true
lto = true

[profile.release]
opt-level = 3
rpath = false
lto = true
debug-assertions = false
overflow-checks = false

# Skip the need for LD_LIBRARY_PATH in `cargo test`
[profile.test]
rpath = true<|MERGE_RESOLUTION|>--- conflicted
+++ resolved
@@ -1,13 +1,9 @@
 [workspace]
 resolver = "2"
 members = [
-<<<<<<< HEAD
     "capable/sys",
     "capable/sys/types",
-    "core/ffi/types",
-=======
     "core/sys/types",
->>>>>>> 73ed8463
     "core/build",
     "crypto/sys/types",
     "crypto/sys",
