--- conflicted
+++ resolved
@@ -5,13 +5,8 @@
     "capable/sys/types",
     "core/sys/types",
     "core/build",
-<<<<<<< HEAD
-=======
     "dcap_ql/sys",
     "dcap_ql/sys/types",
-    "tcrypto/sys/types",
-    "tcrypto/sys",
->>>>>>> abe9262b
     "panic/abort",
     "quote_verify",
     "tcrypto/sys",
