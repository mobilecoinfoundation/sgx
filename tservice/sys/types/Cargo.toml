--- conflicted
+++ resolved
@@ -5,7 +5,6 @@
 categories = ["external-ffi-bindings", "hardware-support", "no-std"]
 description = "FFI type definitions for `sgx_tservice`."
 edition = "2021"
-<<<<<<< HEAD
 keywords = ["ffi", "sgx", "no-std"]
 license = "Apache-2.0"
 readme = "README.md"
@@ -14,21 +13,7 @@
 
 [dependencies]
 mc-sgx-core-sys-types = { path = "../../../core/sys/types", version = "=0.1.0" }
-=======
-license = "Apache-2.0"
-rust-version = "1.62.1"
-readme = "README.md"
-repository = "https://github.com/mobilecoinfoundation/sgx"
-
-authors = ["MobileCoin"]
-description = '''
-This crate contains the FFI type definitions which are used by the `sgx_tservice` library.
-'''
-
-[dependencies]
-mc-sgx-core-sys-types = { path = "../../../core/sys/types" }
-mc-sgx-tcrypto-sys-types = { path = "../../../tcrypto/sys/types" }
->>>>>>> 4729b635
+mc-sgx-tcrypto-sys-types = { path = "../../../tcrypto/sys/types", version = "=0.1.0" }
 
 [build-dependencies]
 bindgen = "0.60.1"
