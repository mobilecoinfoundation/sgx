// Copyright (c) 2022 The MobileCoin Foundation

//! Exported SGX FFI types

#![no_std]
<<<<<<< HEAD
#![allow(non_camel_case_types, non_snake_case, non_upper_case_globals)]

=======
#![allow(
    clippy::missing_safety_doc,
    non_camel_case_types,
    non_snake_case,
    non_upper_case_globals
)]
>>>>>>> d872f0bd
include!(concat!(env!("OUT_DIR"), "/bindings.rs"));<|MERGE_RESOLUTION|>--- conflicted
+++ resolved
@@ -3,15 +3,11 @@
 //! Exported SGX FFI types
 
 #![no_std]
-<<<<<<< HEAD
-#![allow(non_camel_case_types, non_snake_case, non_upper_case_globals)]
-
-=======
 #![allow(
     clippy::missing_safety_doc,
     non_camel_case_types,
     non_snake_case,
     non_upper_case_globals
 )]
->>>>>>> d872f0bd
+
 include!(concat!(env!("OUT_DIR"), "/bindings.rs"));