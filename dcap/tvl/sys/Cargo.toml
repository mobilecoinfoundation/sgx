--- conflicted
+++ resolved
@@ -18,14 +18,8 @@
 doctest = false
 
 [dependencies]
-<<<<<<< HEAD
 mc-sgx-core-sys-types = { path = "../../../core/sys/types", version = "=0.9.0" }
-mc-sgx-dcap-quoteverify-sys-types = { path = "../../quoteverify/sys/types", version = "=0.9.0" }
 mc-sgx-dcap-sys-types = { path = "../../sys/types", version = "=0.9.0" }
-=======
-mc-sgx-core-sys-types = { path = "../../../core/sys/types", version = "=0.8.0" }
-mc-sgx-dcap-sys-types = { path = "../../sys/types", version = "=0.8.0" }
->>>>>>> be9f3585
 
 [build-dependencies]
 bindgen = "0.66.1"
